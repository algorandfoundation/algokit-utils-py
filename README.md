--- conflicted
+++ resolved
@@ -40,32 +40,6 @@
 
 ### Mock Server Tests
 
-<<<<<<< HEAD
-Tests under `tests/modules/` use a mock server for deterministic API testing. By default, pytest spins up a Docker container automatically.
-
-**Local development with external server:**
-
-To test against a locally running mock server (e.g., when recording new HARs):
-
-```bash
-# Terminal 1: Start mock server (from algokit-polytest repo)
-cd path/to/algokit-polytest/resources/mock-server
-bun install && ALGOD_PORT=18000 bun bin/server.ts algod ./recordings
-
-# Terminal 2: Run tests pointing to your server
-MOCK_ALGOD_URL=http://localhost:18000 pytest tests/modules/algod_client/
-```
-
-| Environment Variable | Description |
-|---------------------|-------------|
-| `MOCK_ALGOD_URL` | External algod mock server URL |
-| `MOCK_INDEXER_URL` | External indexer mock server URL |
-| `MOCK_KMD_URL` | External KMD mock server URL |
-
-When set, pytest uses the external server instead of Docker. The server must pass a health check.
-
-Variables can be set via `.env` file in project root (copy from `.env.template`).
-=======
 Tests under `tests/modules/` use a mock server for deterministic API testing against pre-recorded HAR files. The mock server is managed externally (not by pytest).
 
 **In CI:** Mock servers are automatically started via the [algokit-polytest](https://github.com/algorandfoundation/algokit-polytest) GitHub Action.
@@ -112,5 +86,4 @@
 | `MOCK_INDEXER_URL` | Indexer mock server URL | 8002 |
 | `MOCK_KMD_URL` | KMD mock server URL | 8001 |
 
-Environment variables can also be set via `.env` file in project root (copy from `.env.template`).
->>>>>>> 6347860c
+Environment variables can also be set via `.env` file in project root (copy from `.env.template`).