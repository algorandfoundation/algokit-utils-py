# algokit_utils.applications.abi

## Attributes

| [`ABIValue`](#algokit_utils.applications.abi.ABIValue)                         |    |
|--------------------------------------------------------------------------------|----|
| [`ABIStruct`](#algokit_utils.applications.abi.ABIStruct)                       |    |
| [`Arc56ReturnValueType`](#algokit_utils.applications.abi.Arc56ReturnValueType) |    |
| [`ABIType`](#algokit_utils.applications.abi.ABIType)                           |    |
| [`ABIArgumentType`](#algokit_utils.applications.abi.ABIArgumentType)           |    |

## Classes

| [`ABIResult`](#algokit_utils.applications.abi.ABIResult)     |                                                      |
|--------------------------------------------------------------|------------------------------------------------------|
| [`ABIReturn`](#algokit_utils.applications.abi.ABIReturn)     | Represents the return value from an ABI method call. |
| [`BoxABIValue`](#algokit_utils.applications.abi.BoxABIValue) | Represents an ABI value stored in a box.             |

## Functions

<<<<<<< HEAD
| [`get_arc56_value`](#algokit_utils.applications.abi.get_arc56_value)(→ Arc56ReturnValueType)   | Gets the ARC-56 formatted return value from an ABI return.    |
|------------------------------------------------------------------------------------------------|---------------------------------------------------------------|
| [`get_abi_encoded_value`](#algokit_utils.applications.abi.get_abi_encoded_value)(→ bytes)      | Encodes a value according to its ABI type.                    |
| [`get_abi_decoded_value`](#algokit_utils.applications.abi.get_abi_decoded_value)(→ ABIValue)   | Decodes a value according to its ABI type.                    |
| [`prepare_value_for_atc`](#algokit_utils.applications.abi.prepare_value_for_atc)(→ Any)        | Recursively converts any structs present in value to a tuple, |
=======
| [`parse_abi_method_result`](#algokit_utils.applications.abi.parse_abi_method_result)(→ ABIResult)                                     |                                                            |
|---------------------------------------------------------------------------------------------------------------------------------------|------------------------------------------------------------|
| [`get_arc56_value`](#algokit_utils.applications.abi.get_arc56_value)(→ Arc56ReturnValueType)                                          | Gets the ARC-56 formatted return value from an ABI return. |
| [`get_abi_encoded_value`](#algokit_utils.applications.abi.get_abi_encoded_value)(→ bytes)                                             | Encodes a value according to its ABI type.                 |
| [`get_abi_decoded_value`](#algokit_utils.applications.abi.get_abi_decoded_value)(→ ABIValue)                                          | Decodes a value according to its ABI type.                 |
| [`get_abi_tuple_from_abi_struct`](#algokit_utils.applications.abi.get_abi_tuple_from_abi_struct)(→ list[Any])                         | Converts an ABI struct to a tuple representation.          |
| [`get_abi_tuple_type_from_abi_struct_definition`](#algokit_utils.applications.abi.get_abi_tuple_type_from_abi_struct_definition)(...) | Creates a TupleType from a struct definition.              |
| [`get_abi_struct_from_abi_tuple`](#algokit_utils.applications.abi.get_abi_struct_from_abi_tuple)(→ dict[str, Any])                    | Converts a decoded tuple to an ABI struct.                 |
>>>>>>> e0ec0804

## Module Contents

### *type* algokit_utils.applications.abi.ABIValue *= bool | int | str | bytes | bytearray | list['ABIValue'] | tuple['ABIValue'] | dict[str, 'ABIValue']*

### *type* algokit_utils.applications.abi.ABIStruct *= dict[str, list[dict[str, 'ABIValue']]]*

### *type* algokit_utils.applications.abi.Arc56ReturnValueType *= ABIValue | ABIStruct | None*

### *type* algokit_utils.applications.abi.ABIType *= algokit_abi.ABIType*

### *type* algokit_utils.applications.abi.ABIArgumentType *= algokit_abi.ABIType | [arc56.TransactionType](../app_spec/arc56/index.md#algokit_utils.applications.app_spec.arc56.TransactionType) | [arc56.ReferenceType](../app_spec/arc56/index.md#algokit_utils.applications.app_spec.arc56.ReferenceType)*

### *class* algokit_utils.applications.abi.ABIResult

#### tx_id *: str*

#### raw_value *: bytes*

#### return_value *: ABIValue | None*

#### decode_error *: Exception | None*

#### tx_info *: ConfirmationResponse*

#### method *: AlgorandABIMethod*

### algokit_utils.applications.abi.parse_abi_method_result(method: AlgorandABIMethod, tx_id: str, txn: ConfirmationResponse) → [ABIResult](#algokit_utils.applications.abi.ABIResult)

### *class* algokit_utils.applications.abi.ABIReturn(result: [ABIResult](#algokit_utils.applications.abi.ABIResult))

Represents the return value from an ABI method call.

Wraps the raw return value and decoded value along with any decode errors.

#### raw_value *: bytes | None* *= None*

The raw return value from the method call

#### value *: ABIValue | None* *= None*

The decoded return value from the method call

<<<<<<< HEAD
#### method *: algosdk.abi.Method | None* *= None*
=======
#### method *: AlgorandABIMethod | None* *= None*
>>>>>>> e0ec0804

The ABI method definition

#### decode_error *: Exception | None* *= None*

The exception that occurred during decoding, if any

#### tx_info *: ConfirmationResponse | None* *= None*

The transaction info for the method call

#### *property* is_success *: bool*

Returns True if the ABI call was successful (no decode error)

* **Returns:**
  True if no decode error occurred, False otherwise

<<<<<<< HEAD
#### get_arc56_value(method: [algokit_utils.applications.app_spec.arc56.Method](../app_spec/arc56/index.md#algokit_utils.applications.app_spec.arc56.Method)) → Arc56ReturnValueType
=======
#### get_arc56_value(method: [algokit_utils.applications.app_spec.arc56.Method](../app_spec/arc56/index.md#algokit_utils.applications.app_spec.arc56.Method) | AlgorandABIMethod, structs: dict[str, list[[algokit_utils.applications.app_spec.arc56.StructField](../app_spec/arc56/index.md#algokit_utils.applications.app_spec.arc56.StructField)]]) → Arc56ReturnValueType
>>>>>>> e0ec0804

Gets the ARC-56 formatted return value.

* **Parameters:**
  **method** – The ABI method definition
* **Returns:**
  The decoded return value in ARC-56 format

<<<<<<< HEAD
### algokit_utils.applications.abi.get_arc56_value(abi_return: [ABIReturn](#algokit_utils.applications.abi.ABIReturn), method: [algokit_utils.applications.app_spec.arc56.Method](../app_spec/arc56/index.md#algokit_utils.applications.app_spec.arc56.Method)) → Arc56ReturnValueType
=======
### algokit_utils.applications.abi.get_arc56_value(abi_return: [ABIReturn](#algokit_utils.applications.abi.ABIReturn), method: [algokit_utils.applications.app_spec.arc56.Method](../app_spec/arc56/index.md#algokit_utils.applications.app_spec.arc56.Method) | AlgorandABIMethod, structs: dict[str, list[[algokit_utils.applications.app_spec.arc56.StructField](../app_spec/arc56/index.md#algokit_utils.applications.app_spec.arc56.StructField)]]) → Arc56ReturnValueType
>>>>>>> e0ec0804

Gets the ARC-56 formatted return value from an ABI return.

* **Parameters:**
  * **abi_return** – The ABI return value to decode
  * **method** – The ABI method definition
* **Raises:**
  **ValueError** – If there was an error decoding the return value
* **Returns:**
  The decoded return value in ARC-56 format

### algokit_utils.applications.abi.get_abi_encoded_value(value: object, abi_type: algokit_abi.ABIType | [algokit_utils.applications.app_spec.arc56.AVMType](../app_spec/arc56/index.md#algokit_utils.applications.app_spec.arc56.AVMType)) → bytes

Encodes a value according to its ABI type.

* **Parameters:**
  * **value** – The value to encode
  * **abi_type** – The ABI or AVM type
* **Returns:**
  The ABI encoded bytes

### algokit_utils.applications.abi.get_abi_decoded_value(value: bytes | int | str, decode_type: [algokit_utils.applications.app_spec.arc56.AVMType](../app_spec/arc56/index.md#algokit_utils.applications.app_spec.arc56.AVMType) | algokit_abi.ABIType | [algokit_utils.applications.app_spec.arc56.ReferenceType](../app_spec/arc56/index.md#algokit_utils.applications.app_spec.arc56.ReferenceType)) → ABIValue

Decodes a value according to its ABI type.

* **Parameters:**
  * **value** – The value to decode
  * **decode_type** – The ABI type string or type object
* **Returns:**
  The decoded ABI value

<<<<<<< HEAD
### algokit_utils.applications.abi.prepare_value_for_atc(value: Any, abi_type: algokit_abi.ABIType) → Any
=======
### algokit_utils.applications.abi.get_abi_tuple_from_abi_struct(struct_value: dict[str, Any], struct_fields: list[[algokit_utils.applications.app_spec.arc56.StructField](../app_spec/arc56/index.md#algokit_utils.applications.app_spec.arc56.StructField)], structs: dict[str, list[[algokit_utils.applications.app_spec.arc56.StructField](../app_spec/arc56/index.md#algokit_utils.applications.app_spec.arc56.StructField)]]) → list[Any]

Converts an ABI struct to a tuple representation.

* **Parameters:**
  * **struct_value** – The struct value as a dictionary
  * **struct_fields** – List of struct field definitions
  * **structs** – Dictionary of struct definitions
* **Raises:**
  **ValueError** – If a required field is missing from the struct
* **Returns:**
  The struct as a tuple

### algokit_utils.applications.abi.get_abi_tuple_type_from_abi_struct_definition(struct_def: list[[algokit_utils.applications.app_spec.arc56.StructField](../app_spec/arc56/index.md#algokit_utils.applications.app_spec.arc56.StructField)], structs: dict[str, list[[algokit_utils.applications.app_spec.arc56.StructField](../app_spec/arc56/index.md#algokit_utils.applications.app_spec.arc56.StructField)]]) → algokit_algosdk.abi.TupleType
>>>>>>> e0ec0804

Recursively converts any structs present in value to a tuple,
so it can be encoded by algosdk (which does not natively support structs)

TODO: can remove this function once algosdk is removed from transact as algokit_abi supports struct natively

### *class* algokit_utils.applications.abi.BoxABIValue

Represents an ABI value stored in a box.

#### name *: [algokit_utils.models.state.BoxName](../../models/state/index.md#algokit_utils.models.state.BoxName)*

The name of the box

#### value *: ABIValue*

The ABI value stored in the box<|MERGE_RESOLUTION|>--- conflicted
+++ resolved
@@ -18,22 +18,12 @@
 
 ## Functions
 
-<<<<<<< HEAD
-| [`get_arc56_value`](#algokit_utils.applications.abi.get_arc56_value)(→ Arc56ReturnValueType)   | Gets the ARC-56 formatted return value from an ABI return.    |
-|------------------------------------------------------------------------------------------------|---------------------------------------------------------------|
-| [`get_abi_encoded_value`](#algokit_utils.applications.abi.get_abi_encoded_value)(→ bytes)      | Encodes a value according to its ABI type.                    |
-| [`get_abi_decoded_value`](#algokit_utils.applications.abi.get_abi_decoded_value)(→ ABIValue)   | Decodes a value according to its ABI type.                    |
-| [`prepare_value_for_atc`](#algokit_utils.applications.abi.prepare_value_for_atc)(→ Any)        | Recursively converts any structs present in value to a tuple, |
-=======
-| [`parse_abi_method_result`](#algokit_utils.applications.abi.parse_abi_method_result)(→ ABIResult)                                     |                                                            |
-|---------------------------------------------------------------------------------------------------------------------------------------|------------------------------------------------------------|
-| [`get_arc56_value`](#algokit_utils.applications.abi.get_arc56_value)(→ Arc56ReturnValueType)                                          | Gets the ARC-56 formatted return value from an ABI return. |
-| [`get_abi_encoded_value`](#algokit_utils.applications.abi.get_abi_encoded_value)(→ bytes)                                             | Encodes a value according to its ABI type.                 |
-| [`get_abi_decoded_value`](#algokit_utils.applications.abi.get_abi_decoded_value)(→ ABIValue)                                          | Decodes a value according to its ABI type.                 |
-| [`get_abi_tuple_from_abi_struct`](#algokit_utils.applications.abi.get_abi_tuple_from_abi_struct)(→ list[Any])                         | Converts an ABI struct to a tuple representation.          |
-| [`get_abi_tuple_type_from_abi_struct_definition`](#algokit_utils.applications.abi.get_abi_tuple_type_from_abi_struct_definition)(...) | Creates a TupleType from a struct definition.              |
-| [`get_abi_struct_from_abi_tuple`](#algokit_utils.applications.abi.get_abi_struct_from_abi_tuple)(→ dict[str, Any])                    | Converts a decoded tuple to an ABI struct.                 |
->>>>>>> e0ec0804
+| [`parse_abi_method_result`](#algokit_utils.applications.abi.parse_abi_method_result)(→ ABIResult)   |                                                               |
+|-----------------------------------------------------------------------------------------------------|---------------------------------------------------------------|
+| [`get_arc56_value`](#algokit_utils.applications.abi.get_arc56_value)(→ Arc56ReturnValueType)        | Gets the ARC-56 formatted return value from an ABI return.    |
+| [`get_abi_encoded_value`](#algokit_utils.applications.abi.get_abi_encoded_value)(→ bytes)           | Encodes a value according to its ABI type.                    |
+| [`get_abi_decoded_value`](#algokit_utils.applications.abi.get_abi_decoded_value)(→ ABIValue)        | Decodes a value according to its ABI type.                    |
+| [`prepare_value_for_atc`](#algokit_utils.applications.abi.prepare_value_for_atc)(→ Any)             | Recursively converts any structs present in value to a tuple, |
 
 ## Module Contents
 
@@ -77,11 +67,7 @@
 
 The decoded return value from the method call
 
-<<<<<<< HEAD
-#### method *: algosdk.abi.Method | None* *= None*
-=======
 #### method *: AlgorandABIMethod | None* *= None*
->>>>>>> e0ec0804
 
 The ABI method definition
 
@@ -100,11 +86,7 @@
 * **Returns:**
   True if no decode error occurred, False otherwise
 
-<<<<<<< HEAD
 #### get_arc56_value(method: [algokit_utils.applications.app_spec.arc56.Method](../app_spec/arc56/index.md#algokit_utils.applications.app_spec.arc56.Method)) → Arc56ReturnValueType
-=======
-#### get_arc56_value(method: [algokit_utils.applications.app_spec.arc56.Method](../app_spec/arc56/index.md#algokit_utils.applications.app_spec.arc56.Method) | AlgorandABIMethod, structs: dict[str, list[[algokit_utils.applications.app_spec.arc56.StructField](../app_spec/arc56/index.md#algokit_utils.applications.app_spec.arc56.StructField)]]) → Arc56ReturnValueType
->>>>>>> e0ec0804
 
 Gets the ARC-56 formatted return value.
 
@@ -113,11 +95,7 @@
 * **Returns:**
   The decoded return value in ARC-56 format
 
-<<<<<<< HEAD
 ### algokit_utils.applications.abi.get_arc56_value(abi_return: [ABIReturn](#algokit_utils.applications.abi.ABIReturn), method: [algokit_utils.applications.app_spec.arc56.Method](../app_spec/arc56/index.md#algokit_utils.applications.app_spec.arc56.Method)) → Arc56ReturnValueType
-=======
-### algokit_utils.applications.abi.get_arc56_value(abi_return: [ABIReturn](#algokit_utils.applications.abi.ABIReturn), method: [algokit_utils.applications.app_spec.arc56.Method](../app_spec/arc56/index.md#algokit_utils.applications.app_spec.arc56.Method) | AlgorandABIMethod, structs: dict[str, list[[algokit_utils.applications.app_spec.arc56.StructField](../app_spec/arc56/index.md#algokit_utils.applications.app_spec.arc56.StructField)]]) → Arc56ReturnValueType
->>>>>>> e0ec0804
 
 Gets the ARC-56 formatted return value from an ABI return.
 
@@ -149,24 +127,7 @@
 * **Returns:**
   The decoded ABI value
 
-<<<<<<< HEAD
 ### algokit_utils.applications.abi.prepare_value_for_atc(value: Any, abi_type: algokit_abi.ABIType) → Any
-=======
-### algokit_utils.applications.abi.get_abi_tuple_from_abi_struct(struct_value: dict[str, Any], struct_fields: list[[algokit_utils.applications.app_spec.arc56.StructField](../app_spec/arc56/index.md#algokit_utils.applications.app_spec.arc56.StructField)], structs: dict[str, list[[algokit_utils.applications.app_spec.arc56.StructField](../app_spec/arc56/index.md#algokit_utils.applications.app_spec.arc56.StructField)]]) → list[Any]
-
-Converts an ABI struct to a tuple representation.
-
-* **Parameters:**
-  * **struct_value** – The struct value as a dictionary
-  * **struct_fields** – List of struct field definitions
-  * **structs** – Dictionary of struct definitions
-* **Raises:**
-  **ValueError** – If a required field is missing from the struct
-* **Returns:**
-  The struct as a tuple
-
-### algokit_utils.applications.abi.get_abi_tuple_type_from_abi_struct_definition(struct_def: list[[algokit_utils.applications.app_spec.arc56.StructField](../app_spec/arc56/index.md#algokit_utils.applications.app_spec.arc56.StructField)], structs: dict[str, list[[algokit_utils.applications.app_spec.arc56.StructField](../app_spec/arc56/index.md#algokit_utils.applications.app_spec.arc56.StructField)]]) → algokit_algosdk.abi.TupleType
->>>>>>> e0ec0804
 
 Recursively converts any structs present in value to a tuple,
 so it can be encoded by algosdk (which does not natively support structs)
