--- conflicted
+++ resolved
@@ -114,36 +114,6 @@
         return AVMDebuggerSourceMap.from_dict(json.load(f))
 
 
-<<<<<<< HEAD
-def _upsert_debug_sourcemaps(sourcemaps: list[AVMDebuggerSourceMapEntry], project_root: Path) -> None:
-    """
-    This function updates or inserts debug sourcemaps. If path in the sourcemap during iteration leads to non
-    existing file, removes it. Otherwise upserts.
-
-    :param sourcemaps: A list of AVMDebuggerSourceMapEntry objects.
-    :param project_root: The root directory of the project.
-    """
-
-    sources_path = project_root / ALGOKIT_DIR / SOURCES_DIR / SOURCES_FILE
-    sources = _load_or_create_sources(sources_path)
-
-    for sourcemap in sourcemaps:
-        source_file_path = Path(sourcemap.location)
-        if not source_file_path.exists() and sourcemap in sources.txn_group_sources:
-            sources.txn_group_sources.remove(sourcemap)
-        elif source_file_path.exists():
-            if sourcemap not in sources.txn_group_sources:
-                sources.txn_group_sources.append(sourcemap)
-            else:
-                index = sources.txn_group_sources.index(sourcemap)
-                sources.txn_group_sources[index] = sourcemap
-
-    with sources_path.open("w") as f:
-        json.dump(sources.to_dict(), f)
-
-
-=======
->>>>>>> 753cf838
 def _write_to_file(path: Path, content: str) -> None:
     path.parent.mkdir(parents=True, exist_ok=True)
     path.write_text(content)
