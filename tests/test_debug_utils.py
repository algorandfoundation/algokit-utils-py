import json
<<<<<<< HEAD
from collections.abc import Generator
from pathlib import Path
from unittest.mock import Mock, patch

import pytest
=======
import os
from dataclasses import dataclass
from datetime import datetime, timezone
from pathlib import Path
from typing import TYPE_CHECKING
from unittest.mock import Mock

import pytest
from algokit_utils._debugging import (
    PersistSourceMapInput,
    cleanup_old_trace_files,
    persist_sourcemaps,
    simulate_and_persist_response,
)
from algokit_utils.account import get_account
from algokit_utils.application_client import ApplicationClient
from algokit_utils.application_specification import ApplicationSpecification
from algokit_utils.common import Program
from algokit_utils.models import Account
>>>>>>> 753cf838
from algosdk.atomic_transaction_composer import (
    AccountTransactionSigner,
    AtomicTransactionComposer,
    TransactionWithSigner,
)
from algosdk.transaction import AssetTransferTxn, PaymentTxn

<<<<<<< HEAD
from algokit_utils._debugging import (
    AVMDebuggerSourceMap,
    PersistSourceMapInput,
    persist_sourcemaps,
    simulate_and_persist_response,
)
from algokit_utils.algorand import AlgorandClient
from algokit_utils.applications.app_client import (
    AppClient,
    AppClientMethodCallWithSendParams,
)
from algokit_utils.applications.app_factory import AppFactoryCreateMethodCallParams
from algokit_utils.common import Program
from algokit_utils.models.account import Account
from algokit_utils.models.amount import AlgoAmount
from tests.conftest import check_output_stability


@pytest.fixture
def algorand() -> AlgorandClient:
    return AlgorandClient.default_localnet()


@pytest.fixture
def funded_account(algorand: AlgorandClient) -> Account:
    new_account = algorand.account.random()
    dispenser = algorand.account.localnet_dispenser()
    algorand.account.ensure_funded(
        new_account,
        dispenser,
        min_spending_balance=AlgoAmount.from_micro_algos(1_000_000),
        min_funding_increment=AlgoAmount.from_micro_algos(1_000_000),
    )
    algorand.set_signer(sender=new_account.address, signer=new_account.signer)
    return new_account


@pytest.fixture
def client_fixture(algorand: AlgorandClient, funded_account: Account) -> AppClient:
    app_spec = (Path(__file__).parent / "artifacts" / "legacy_app_client_test" / "app_client_test.json").read_text()
    app_factory = algorand.client.get_app_factory(
        app_spec=app_spec, default_sender=funded_account.address, default_signer=funded_account.signer
    )
    app_client, _ = app_factory.send.create(
        AppFactoryCreateMethodCallParams(
            method="create", deletable=True, updatable=True, deploy_time_params={"VERSION": 1}
        )
    )
    return app_client


@pytest.fixture
def mock_config() -> Generator[Mock, None, None]:
    with patch("algokit_utils.transactions.transaction_composer.config", new_callable=Mock) as mock_config:
        mock_config.debug = True
        mock_config.project_root = None
        yield mock_config


def test_build_teal_sourcemaps(algorand: AlgorandClient, tmp_path_factory: pytest.TempPathFactory) -> None:
=======
from tests.conftest import get_unique_name

if TYPE_CHECKING:
    from algosdk.v2client.algod import AlgodClient


@pytest.fixture()
def client_fixture(algod_client: "AlgodClient", app_spec: ApplicationSpecification) -> ApplicationClient:
    creator_name = get_unique_name()
    creator = get_account(algod_client, creator_name)
    client = ApplicationClient(algod_client, app_spec, signer=creator)
    create_response = client.create("create")
    assert create_response.tx_id
    return client


def test_build_teal_sourcemaps(algod_client: "AlgodClient", tmp_path_factory: pytest.TempPathFactory) -> None:
>>>>>>> 753cf838
    cwd = tmp_path_factory.mktemp("cwd")

    approval = """
#pragma version 9
int 1
"""
    clear = """
#pragma version 9
int 1
"""
    sources = [
        PersistSourceMapInput(raw_teal=approval, app_name="cool_app", file_name="approval.teal"),
        PersistSourceMapInput(raw_teal=clear, app_name="cool_app", file_name="clear"),
    ]

    persist_sourcemaps(sources=sources, project_root=cwd, client=algorand.client.algod)

    root_path = cwd / ".algokit" / "sources"
    sourcemap_file_path = root_path / "sources.avm.json"
    app_output_path = root_path / "cool_app"

    assert not (sourcemap_file_path).exists()
    assert (app_output_path / "approval.teal").exists()
    assert (app_output_path / "approval.teal.map").exists()
    assert (app_output_path / "clear.teal").exists()
<<<<<<< HEAD
    assert (app_output_path / "clear.teal.tok.map").exists()

    result = AVMDebuggerSourceMap.from_dict(json.loads(sourcemap_file_path.read_text()))
    for item in result.txn_group_sources:
        item.location = "dummy"

    check_output_stability(json.dumps(result.to_dict()))

    # check for updates in case of multiple runs
    persist_sourcemaps(sources=sources, project_root=cwd, client=algorand.client.algod)
    result = AVMDebuggerSourceMap.from_dict(json.loads(sourcemap_file_path.read_text()))
    for item in result.txn_group_sources:
        assert item.location != "dummy"
=======
    assert (app_output_path / "clear.teal.map").exists()
>>>>>>> 753cf838


def test_build_teal_sourcemaps_without_sources(
    algorand: AlgorandClient, tmp_path_factory: pytest.TempPathFactory
) -> None:
    cwd = tmp_path_factory.mktemp("cwd")

    approval = """
#pragma version 9
int 1
"""
    clear = """
#pragma version 9
int 1
"""
    compiled_approval = Program(approval, algorand.client.algod)
    compiled_clear = Program(clear, algorand.client.algod)
    sources = [
        PersistSourceMapInput(compiled_teal=compiled_approval, app_name="cool_app", file_name="approval.teal"),
        PersistSourceMapInput(compiled_teal=compiled_clear, app_name="cool_app", file_name="clear"),
    ]

    persist_sourcemaps(sources=sources, project_root=cwd, client=algorand.client.algod, with_sources=False)

    root_path = cwd / ".algokit" / "sources"
    sourcemap_file_path = root_path / "sources.avm.json"
    app_output_path = root_path / "cool_app"

    assert not (sourcemap_file_path).exists()
    assert not (app_output_path / "approval.teal").exists()
    assert (app_output_path / "approval.teal.map").exists()
    assert json.loads((app_output_path / "approval.teal.map").read_text())["sources"] == []
    assert not (app_output_path / "clear.teal").exists()
    assert (app_output_path / "clear.teal.map").exists()
    assert json.loads((app_output_path / "clear.teal.map").read_text())["sources"] == []


def test_simulate_and_persist_response_via_app_call(
    tmp_path_factory: pytest.TempPathFactory,
    client_fixture: AppClient,
    mock_config: Mock,
) -> None:
    mock_config.debug = True
    mock_config.trace_all = True
    mock_config.trace_buffer_size_mb = 256
    cwd = tmp_path_factory.mktemp("cwd")
    mock_config.project_root = cwd

    client_fixture.send.call(AppClientMethodCallWithSendParams(method="hello", args=["test"]))

    output_path = cwd / "debug_traces"

    content = list(output_path.iterdir())
    assert len(list(output_path.iterdir())) == 1
    trace_file_content = json.loads(content[0].read_text())
    simulated_txn = trace_file_content["txn-groups"][0]["txn-results"][0]["txn-result"]["txn"]["txn"]
    assert simulated_txn["type"] == "appl"
    assert simulated_txn["apid"] == client_fixture.app_id


def test_simulate_and_persist_response(
    tmp_path_factory: pytest.TempPathFactory, algorand: AlgorandClient, mock_config: Mock, funded_account: Account
) -> None:
    mock_config.debug = True
    mock_config.trace_all = True
    cwd = tmp_path_factory.mktemp("cwd")
    mock_config.project_root = cwd
    algod = algorand.client.algod

    payment = PaymentTxn(
        sender=funded_account.address,
        receiver=funded_account.address,
        amt=1_000_000,
        note=b"Payment",
        sp=algod.suggested_params(),
    )
    txn_with_signer = TransactionWithSigner(payment, AccountTransactionSigner(funded_account.private_key))
    atc = AtomicTransactionComposer()
    atc.add_transaction(txn_with_signer)

    simulate_and_persist_response(atc, cwd, algod)

    output_path = cwd / "debug_traces"
    content = list(output_path.iterdir())
    assert len(list(output_path.iterdir())) == 1
    trace_file_content = json.loads(content[0].read_text())
    simulated_txn = trace_file_content["txn-groups"][0]["txn-results"][0]["txn-result"]["txn"]["txn"]
    assert simulated_txn["type"] == "pay"

    trace_file_path = content[0]
    while trace_file_path.exists():
        tmp_atc = atc.clone()
<<<<<<< HEAD
        simulate_and_persist_response(tmp_atc, cwd, algod, buffer_size_mb=0.003)
=======
        simulate_and_persist_response(tmp_atc, cwd, client_fixture.algod_client, buffer_size_mb=0.01)


@pytest.mark.parametrize(
    ("transactions", "expected_filename_part"),
    [
        # Single transaction types
        ({"pay": 1}, "1pay"),
        ({"axfer": 1}, "1axfer"),
        ({"appl": 1}, "1appl"),
        # Multiple of same type
        ({"pay": 3}, "3pay"),
        ({"axfer": 2}, "2axfer"),
        ({"appl": 4}, "4appl"),
        # Mixed combinations
        ({"pay": 2, "axfer": 1, "appl": 3}, "2pay_1axfer_3appl"),
        ({"pay": 1, "axfer": 1, "appl": 1}, "1pay_1axfer_1appl"),
    ],
)
def test_simulate_response_filename_generation(  # noqa: PLR0913
    transactions: dict[str, int],
    expected_filename_part: str,
    tmp_path_factory: pytest.TempPathFactory,
    client_fixture: ApplicationClient,
    funded_account: Account,
    monkeypatch: pytest.MonkeyPatch,
) -> None:
    cwd = tmp_path_factory.mktemp("cwd")
    sp = client_fixture.algod_client.suggested_params()
    atc = AtomicTransactionComposer()
    signer = AccountTransactionSigner(funded_account.private_key)

    # Add payment transactions
    for i in range(transactions.get("pay", 0)):
        payment = PaymentTxn(
            sender=funded_account.address,
            receiver=client_fixture.app_address,
            amt=1_000_000 * (i + 1),
            note=f"Payment{i+1}".encode(),
            sp=sp,
        )  # type: ignore[no-untyped-call]
        atc.add_transaction(TransactionWithSigner(payment, signer))

    # Add asset transfer transactions
    for i in range(transactions.get("axfer", 0)):
        asset_transfer = AssetTransferTxn(
            sender=funded_account.address,
            receiver=client_fixture.app_address,
            amt=1_000 * (i + 1),
            index=1,  # Using asset ID 1 for test
            sp=sp,
        )  # type: ignore[no-untyped-call]
        atc.add_transaction(TransactionWithSigner(asset_transfer, signer))

    # Add app calls
    for i in range(transactions.get("appl", 0)):
        client_fixture.compose_call(atc, "hello", name=f"test{i+1}")

    # Mock datetime
    mock_datetime = datetime(2023, 1, 1, 12, 0, 0, tzinfo=timezone.utc)

    class MockDateTime:
        @classmethod
        def now(cls, tz: timezone | None = None) -> datetime:  # noqa: ARG003
            return mock_datetime

    monkeypatch.setattr("algokit_utils._debugging.datetime", MockDateTime)

    response = simulate_and_persist_response(atc, cwd, client_fixture.algod_client)
    last_round = response.simulate_response["last-round"]
    expected_filename = f"20230101_120000_lr{last_round}_{expected_filename_part}.trace.avm.json"

    # Verify file exists with expected name
    output_path = cwd / "debug_traces"
    files = list(output_path.iterdir())
    assert len(files) == 1
    assert files[0].name == expected_filename

    # Verify transaction count
    trace_file_content = json.loads(files[0].read_text())
    txn_results = trace_file_content["txn-groups"][0]["txn-results"]
    expected_total_txns = sum(transactions.values())
    assert len(txn_results) == expected_total_txns


@dataclass
class TestFile:
    name: str
    content: bytes
    mtime: datetime


def test_removes_oldest_files_when_buffer_size_exceeded(tmp_path: Path) -> None:
    # Create test directory
    trace_dir = tmp_path / "debug_traces"
    trace_dir.mkdir()

    # Create test files with different timestamps and sizes
    test_files: list[TestFile] = [
        TestFile(name="old.json", content=b"a" * (1024 * 1024), mtime=datetime(2023, 1, 1, tzinfo=timezone.utc)),
        TestFile(name="newer.json", content=b"b" * (1024 * 1024), mtime=datetime(2023, 1, 2, tzinfo=timezone.utc)),
        TestFile(name="newest.json", content=b"c" * (1024 * 1024), mtime=datetime(2023, 1, 3, tzinfo=timezone.utc)),
    ]

    # Create files with specific timestamps
    for file in test_files:
        file_path = trace_dir / file.name
        file_path.write_bytes(file.content)
        os.utime(file_path, (file.mtime.timestamp(), file.mtime.timestamp()))

    # Set buffer size to 2MB (should remove oldest file)
    cleanup_old_trace_files(trace_dir, buffer_size_mb=2.0)

    # Check remaining files
    remaining_files = list(trace_dir.iterdir())
    remaining_names = [f.name for f in remaining_files]

    assert len(remaining_files) == 2  # noqa: PLR2004
    assert "newer.json" in remaining_names
    assert "newest.json" in remaining_names
    assert "old.json" not in remaining_names


def test_does_nothing_when_total_size_within_buffer_limit(tmp_path: Path) -> None:
    # Create test directory
    trace_dir = tmp_path / "debug_traces"
    trace_dir.mkdir()

    # Create two 512KB files (total 1MB)
    content = b"a" * (512 * 1024)  # 512KB
    (trace_dir / "file1.json").write_bytes(content)
    (trace_dir / "file2.json").write_bytes(content)

    # Set buffer size to 2MB (files total 1MB, should not remove anything)
    cleanup_old_trace_files(trace_dir, buffer_size_mb=2.0)

    remaining_files = list(trace_dir.iterdir())
    assert len(remaining_files) == 2  # noqa: PLR2004
>>>>>>> 753cf838
<|MERGE_RESOLUTION|>--- conflicted
+++ resolved
@@ -1,55 +1,41 @@
 import json
-<<<<<<< HEAD
+import os
 from collections.abc import Generator
-from pathlib import Path
-from unittest.mock import Mock, patch
-
-import pytest
-=======
-import os
 from dataclasses import dataclass
 from datetime import datetime, timezone
 from pathlib import Path
-from typing import TYPE_CHECKING
-from unittest.mock import Mock
+from unittest.mock import Mock, patch
 
 import pytest
+from algosdk.abi.method import Method
+from algosdk.atomic_transaction_composer import (
+    AccountTransactionSigner,
+    AtomicTransactionComposer,
+    TransactionWithSigner,
+)
+from algosdk.transaction import PaymentTxn
+
 from algokit_utils._debugging import (
     PersistSourceMapInput,
     cleanup_old_trace_files,
     persist_sourcemaps,
     simulate_and_persist_response,
 )
-from algokit_utils.account import get_account
-from algokit_utils.application_client import ApplicationClient
-from algokit_utils.application_specification import ApplicationSpecification
-from algokit_utils.common import Program
-from algokit_utils.models import Account
->>>>>>> 753cf838
-from algosdk.atomic_transaction_composer import (
-    AccountTransactionSigner,
-    AtomicTransactionComposer,
-    TransactionWithSigner,
-)
-from algosdk.transaction import AssetTransferTxn, PaymentTxn
-
-<<<<<<< HEAD
-from algokit_utils._debugging import (
-    AVMDebuggerSourceMap,
-    PersistSourceMapInput,
-    persist_sourcemaps,
-    simulate_and_persist_response,
-)
 from algokit_utils.algorand import AlgorandClient
+from algokit_utils.applications import AppFactoryCreateMethodCallParams
 from algokit_utils.applications.app_client import (
     AppClient,
     AppClientMethodCallWithSendParams,
 )
-from algokit_utils.applications.app_factory import AppFactoryCreateMethodCallParams
 from algokit_utils.common import Program
-from algokit_utils.models.account import Account
+from algokit_utils.models import Account
 from algokit_utils.models.amount import AlgoAmount
-from tests.conftest import check_output_stability
+from algokit_utils.transactions.transaction_composer import (
+    AppCallMethodCallParams,
+    AssetCreateParams,
+    AssetTransferParams,
+    PaymentParams,
+)
 
 
 @pytest.fixture
@@ -64,8 +50,8 @@
     algorand.account.ensure_funded(
         new_account,
         dispenser,
-        min_spending_balance=AlgoAmount.from_micro_algos(1_000_000),
-        min_funding_increment=AlgoAmount.from_micro_algos(1_000_000),
+        min_spending_balance=AlgoAmount.from_algo(100),
+        min_funding_increment=AlgoAmount.from_algo(100),
     )
     algorand.set_signer(sender=new_account.address, signer=new_account.signer)
     return new_account
@@ -94,25 +80,6 @@
 
 
 def test_build_teal_sourcemaps(algorand: AlgorandClient, tmp_path_factory: pytest.TempPathFactory) -> None:
-=======
-from tests.conftest import get_unique_name
-
-if TYPE_CHECKING:
-    from algosdk.v2client.algod import AlgodClient
-
-
-@pytest.fixture()
-def client_fixture(algod_client: "AlgodClient", app_spec: ApplicationSpecification) -> ApplicationClient:
-    creator_name = get_unique_name()
-    creator = get_account(algod_client, creator_name)
-    client = ApplicationClient(algod_client, app_spec, signer=creator)
-    create_response = client.create("create")
-    assert create_response.tx_id
-    return client
-
-
-def test_build_teal_sourcemaps(algod_client: "AlgodClient", tmp_path_factory: pytest.TempPathFactory) -> None:
->>>>>>> 753cf838
     cwd = tmp_path_factory.mktemp("cwd")
 
     approval = """
@@ -138,23 +105,7 @@
     assert (app_output_path / "approval.teal").exists()
     assert (app_output_path / "approval.teal.map").exists()
     assert (app_output_path / "clear.teal").exists()
-<<<<<<< HEAD
-    assert (app_output_path / "clear.teal.tok.map").exists()
-
-    result = AVMDebuggerSourceMap.from_dict(json.loads(sourcemap_file_path.read_text()))
-    for item in result.txn_group_sources:
-        item.location = "dummy"
-
-    check_output_stability(json.dumps(result.to_dict()))
-
-    # check for updates in case of multiple runs
-    persist_sourcemaps(sources=sources, project_root=cwd, client=algorand.client.algod)
-    result = AVMDebuggerSourceMap.from_dict(json.loads(sourcemap_file_path.read_text()))
-    for item in result.txn_group_sources:
-        assert item.location != "dummy"
-=======
     assert (app_output_path / "clear.teal.map").exists()
->>>>>>> 753cf838
 
 
 def test_build_teal_sourcemaps_without_sources(
@@ -247,10 +198,7 @@
     trace_file_path = content[0]
     while trace_file_path.exists():
         tmp_atc = atc.clone()
-<<<<<<< HEAD
         simulate_and_persist_response(tmp_atc, cwd, algod, buffer_size_mb=0.003)
-=======
-        simulate_and_persist_response(tmp_atc, cwd, client_fixture.algod_client, buffer_size_mb=0.01)
 
 
 @pytest.mark.parametrize(
@@ -269,44 +217,66 @@
         ({"pay": 1, "axfer": 1, "appl": 1}, "1pay_1axfer_1appl"),
     ],
 )
-def test_simulate_response_filename_generation(  # noqa: PLR0913
+def test_simulate_response_filename_generation(
     transactions: dict[str, int],
     expected_filename_part: str,
     tmp_path_factory: pytest.TempPathFactory,
-    client_fixture: ApplicationClient,
+    client_fixture: AppClient,
     funded_account: Account,
     monkeypatch: pytest.MonkeyPatch,
-) -> None:
-    cwd = tmp_path_factory.mktemp("cwd")
-    sp = client_fixture.algod_client.suggested_params()
-    atc = AtomicTransactionComposer()
-    signer = AccountTransactionSigner(funded_account.private_key)
+    mock_config: Mock,
+) -> None:
+    asset_id = 1
+    if "axfer" in transactions:
+        asset_id = client_fixture.algorand.send.asset_create(
+            AssetCreateParams(
+                sender=funded_account.address,
+                total=100_000_000,
+                decimals=0,
+                unit_name="TEST",
+                asset_name="Test Asset",
+            )
+        ).asset_id
+
+    cwd = tmp_path_factory.mktemp("cwd")
+    mock_config.debug = True
+    mock_config.trace_all = True
+    mock_config.trace_buffer_size_mb = 256
+    mock_config.project_root = cwd
+    atc = client_fixture.algorand.new_group()
 
     # Add payment transactions
     for i in range(transactions.get("pay", 0)):
-        payment = PaymentTxn(
-            sender=funded_account.address,
-            receiver=client_fixture.app_address,
-            amt=1_000_000 * (i + 1),
-            note=f"Payment{i+1}".encode(),
-            sp=sp,
-        )  # type: ignore[no-untyped-call]
-        atc.add_transaction(TransactionWithSigner(payment, signer))
+        atc.add_payment(
+            PaymentParams(
+                sender=funded_account.address,
+                receiver=client_fixture.app_address,
+                amount=AlgoAmount.from_micro_algos(1_000_000 * (i + 1)),
+                note=f"Payment{i+1}".encode(),
+            )
+        )
 
     # Add asset transfer transactions
     for i in range(transactions.get("axfer", 0)):
-        asset_transfer = AssetTransferTxn(
-            sender=funded_account.address,
-            receiver=client_fixture.app_address,
-            amt=1_000 * (i + 1),
-            index=1,  # Using asset ID 1 for test
-            sp=sp,
-        )  # type: ignore[no-untyped-call]
-        atc.add_transaction(TransactionWithSigner(asset_transfer, signer))
+        atc.add_asset_transfer(
+            AssetTransferParams(
+                sender=funded_account.address,
+                receiver=funded_account.address,
+                amount=1_000 * (i + 1),
+                asset_id=asset_id,
+            )
+        )
 
     # Add app calls
     for i in range(transactions.get("appl", 0)):
-        client_fixture.compose_call(atc, "hello", name=f"test{i+1}")
+        atc.add_app_call_method_call(
+            AppCallMethodCallParams(
+                method=Method.from_signature("hello(string)string"),
+                args=[f"test{i+1}"],
+                sender=funded_account.address,
+                app_id=client_fixture.app_id,
+            )
+        )
 
     # Mock datetime
     mock_datetime = datetime(2023, 1, 1, 12, 0, 0, tzinfo=timezone.utc)
@@ -318,7 +288,8 @@
 
     monkeypatch.setattr("algokit_utils._debugging.datetime", MockDateTime)
 
-    response = simulate_and_persist_response(atc, cwd, client_fixture.algod_client)
+    response = atc.simulate()
+    assert response.simulate_response
     last_round = response.simulate_response["last-round"]
     expected_filename = f"20230101_120000_lr{last_round}_{expected_filename_part}.trace.avm.json"
 
@@ -342,10 +313,16 @@
     mtime: datetime
 
 
-def test_removes_oldest_files_when_buffer_size_exceeded(tmp_path: Path) -> None:
-    # Create test directory
-    trace_dir = tmp_path / "debug_traces"
-    trace_dir.mkdir()
+def test_removes_oldest_files_when_buffer_size_exceeded(
+    tmp_path_factory: pytest.TempPathFactory, mock_config: Mock
+) -> None:
+    cwd = tmp_path_factory.mktemp("cwd")
+    trace_dir = cwd / "debug_traces"
+    trace_dir.mkdir(exist_ok=True)
+    mock_config.debug = True
+    mock_config.trace_all = True
+    mock_config.trace_buffer_size_mb = 256
+    mock_config.project_root = cwd
 
     # Create test files with different timestamps and sizes
     test_files: list[TestFile] = [
@@ -367,15 +344,23 @@
     remaining_files = list(trace_dir.iterdir())
     remaining_names = [f.name for f in remaining_files]
 
-    assert len(remaining_files) == 2  # noqa: PLR2004
+    assert len(remaining_files) == 2
     assert "newer.json" in remaining_names
     assert "newest.json" in remaining_names
     assert "old.json" not in remaining_names
 
 
-def test_does_nothing_when_total_size_within_buffer_limit(tmp_path: Path) -> None:
+def test_does_nothing_when_total_size_within_buffer_limit(
+    tmp_path_factory: pytest.TempPathFactory, mock_config: Mock
+) -> None:
+    cwd = tmp_path_factory.mktemp("cwd")
+    mock_config.debug = True
+    mock_config.trace_all = True
+    mock_config.trace_buffer_size_mb = 256
+    mock_config.project_root = cwd
+
     # Create test directory
-    trace_dir = tmp_path / "debug_traces"
+    trace_dir = cwd / "debug_traces"
     trace_dir.mkdir()
 
     # Create two 512KB files (total 1MB)
@@ -387,5 +372,4 @@
     cleanup_old_trace_files(trace_dir, buffer_size_mb=2.0)
 
     remaining_files = list(trace_dir.iterdir())
-    assert len(remaining_files) == 2  # noqa: PLR2004
->>>>>>> 753cf838
+    assert len(remaining_files) == 2