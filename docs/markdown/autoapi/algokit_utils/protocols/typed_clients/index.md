--- conflicted
+++ resolved
@@ -12,44 +12,7 @@
 
 Bases: `Protocol`
 
-<<<<<<< HEAD
-Base class for protocol classes.
-
-Protocol classes are defined as:
-
-```default
-class Proto(Protocol):
-    def meth(self) -> int:
-        ...
-```
-
-Such classes are primarily used with static type checkers that recognize
-structural subtyping (static duck-typing), for example:
-
-```default
-class C:
-    def meth(self) -> int:
-        return 0
-
-def func(x: Proto) -> int:
-    return x.meth()
-
-func(C())  # Passes static type check
-```
-
-See PEP 544 for details. Protocol classes decorated with
-@typing.runtime_checkable act as simple-minded runtime protocols that check
-only the presence of given attributes, ignoring their type signatures.
-Protocol classes can be generic, they are defined as:
-
-```default
-class GenProto(Protocol[T]):
-    def meth(self) -> T:
-        ...
-```
-=======
 App Client protocol
->>>>>>> 6347860c
 
 #### *classmethod* from_creator_and_name(\*, creator_address: str, app_name: str, default_sender: str | None = None, default_signer: [algokit_utils.protocols.signer.TransactionSigner](../signer/index.md#algokit_utils.protocols.signer.TransactionSigner) | None = None, ignore_cache: bool | None = None, app_lookup_cache: [ApplicationLookup](../../applications/app_deployer/index.md#algokit_utils.applications.app_deployer.ApplicationLookup) | None = None, algorand: [algokit_utils.algorand.AlgorandClient](../../algorand/index.md#algokit_utils.algorand.AlgorandClient)) → typing_extensions.Self
 
@@ -59,43 +22,6 @@
 
 Bases: `Protocol`, `Generic`[`CreateParamsT`, `UpdateParamsT`, `DeleteParamsT`]
 
-<<<<<<< HEAD
-Base class for protocol classes.
-
-Protocol classes are defined as:
-
-```default
-class Proto(Protocol):
-    def meth(self) -> int:
-        ...
-```
-
-Such classes are primarily used with static type checkers that recognize
-structural subtyping (static duck-typing), for example:
-
-```default
-class C:
-    def meth(self) -> int:
-        return 0
-
-def func(x: Proto) -> int:
-    return x.meth()
-
-func(C())  # Passes static type check
-```
-
-See PEP 544 for details. Protocol classes decorated with
-@typing.runtime_checkable act as simple-minded runtime protocols that check
-only the presence of given attributes, ignoring their type signatures.
-Protocol classes can be generic, they are defined as:
-
-```default
-class GenProto(Protocol[T]):
-    def meth(self) -> T:
-        ...
-```
-=======
 App factory protocol
->>>>>>> 6347860c
 
 #### deploy(\*, on_update: [OnUpdate](../../applications/enums/index.md#algokit_utils.applications.enums.OnUpdate) | None = None, on_schema_break: [OnSchemaBreak](../../applications/enums/index.md#algokit_utils.applications.enums.OnSchemaBreak) | None = None, create_params: CreateParamsT | None = None, update_params: UpdateParamsT | None = None, delete_params: DeleteParamsT | None = None, existing_deployments: [ApplicationLookup](../../applications/app_deployer/index.md#algokit_utils.applications.app_deployer.ApplicationLookup) | None = None, ignore_cache: bool = False, app_name: str | None = None, send_params: [SendParams](../../models/transaction/index.md#algokit_utils.models.transaction.SendParams) | None = None, compilation_params: [AppClientCompilationParams](../../applications/app_client/index.md#algokit_utils.applications.app_client.AppClientCompilationParams) | None = None) → tuple[[TypedAppClientProtocol](#algokit_utils.protocols.typed_clients.TypedAppClientProtocol), [algokit_utils.applications.app_factory.AppFactoryDeployResult](../../applications/app_factory/index.md#algokit_utils.applications.app_factory.AppFactoryDeployResult)]