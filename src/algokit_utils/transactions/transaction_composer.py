--- conflicted
+++ resolved
@@ -53,11 +53,8 @@
     "AssetOptInParams",
     "AssetOptOutParams",
     "AssetTransferParams",
-<<<<<<< HEAD
+    "OfflineKeyRegistrationParams",
     "MethodCallParams",
-=======
-    "OfflineKeyRegistrationParams",
->>>>>>> 86280753
     "OnlineKeyRegistrationParams",
     "PaymentParams",
     "SendAtomicTransactionComposerResults",
