--- conflicted
+++ resolved
@@ -240,13 +240,8 @@
     assert update_deploy_result.app.updated_round == confirmed_round
 
 
-<<<<<<< HEAD
 def test_deploy_app_update_detects_extra_pages_as_breaking_change(
     algorand: AlgorandClient, funded_account: AddressWithSigners
-=======
-def test_deploy_app_update_detects_extra_page_deficit_as_breaking_change(
-    algorand: AlgorandClient, funded_account: SigningAccount
->>>>>>> 6971b957
 ) -> None:
     small_app_spec = (Path(__file__).parent.parent / "artifacts" / "extra_pages_test" / "small.arc56.json").read_text()
     large_app_spec = (Path(__file__).parent.parent / "artifacts" / "extra_pages_test" / "large.arc56.json").read_text()
@@ -277,13 +272,13 @@
 
 
 def test_deploy_app_update_detects_extra_page_surplus_as_non_breaking_change(
-    algorand: AlgorandClient, funded_account: SigningAccount
+    algorand: AlgorandClient, funded_account: AddressWithSigners
 ) -> None:
     small_app_spec = (Path(__file__).parent.parent / "artifacts" / "extra_pages_test" / "small.arc56.json").read_text()
     large_app_spec = (Path(__file__).parent.parent / "artifacts" / "extra_pages_test" / "large.arc56.json").read_text()
     factory = algorand.client.get_app_factory(
         app_spec=small_app_spec,
-        default_sender=funded_account.address,
+        default_sender=funded_account.addr,
     )
     small_client, create_deploy_result = factory.deploy(
         compilation_params={
@@ -294,7 +289,7 @@
     assert create_deploy_result.operation_performed == OperationPerformed.Create
     assert create_deploy_result.create_result
 
-    factory._app_spec = Arc56Contract.from_json(large_app_spec)  # noqa: SLF001
+    factory._app_spec = arc56.Arc56Contract.from_json(large_app_spec)  # noqa: SLF001
     large_client, update_deploy_result = factory.deploy(
         compilation_params={
             "updatable": True,
