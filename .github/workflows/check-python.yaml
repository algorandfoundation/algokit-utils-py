name: Check Python Code

on:
  workflow_call:

jobs:
  check-python:
    runs-on: "ubuntu-latest"
    steps:
      - name: Checkout source code
        uses: actions/checkout@v4

      - name: Set up Python 3.10
        uses: actions/setup-python@v5
        with:
          python-version: "3.10"

      - name: Install uv
        uses: astral-sh/setup-uv@v5

      - name: Install dependencies
        run: uv sync

      - name: Audit with pip-audit
        run: |
          # GHSA-4xh5-x5gv-qwph is safe to ignore since we are using a python version that is not affected
          #                     can remove once pip has fix
          # Audit all installed dependencies with exclusions
          # If a vulnerability is found in a dev dependency without an available fix,
          # it can be temporarily ignored by adding --ignore-vuln e.g.
          # --ignore-vuln "GHSA-hcpj-qp55-gfph" # GitPython vulnerability, dev only dependency
          uv run pip-audit --ignore-vuln GHSA-4xh5-x5gv-qwph

      - name: Check codebase with ruff and mypy
        run: |
          # stop the build if there are files that don't meet formatting requirements
          uv run poe lint

      - name: Setup Polytest
        uses: aorumbayev/algokit-polytest/.github/actions/setup-polytest@main

<<<<<<< HEAD
      # TODO: Uncomment once polytest with v_2 vs v2 word splitting fix is released
      #- name: Validate polytest algod_client tests
      #  run: uv run poe polytest-validate-algod
=======
      - name: Validate polytest algod_client tests
        run: uv run poe polytest-validate-algod

      - name: Validate polytest indexer_client tests
        run: uv run poe polytest-validate-indexer

      - name: Validate polytest kmd_client tests
        run: uv run poe polytest-validate-kmd
>>>>>>> 6347860c
<|MERGE_RESOLUTION|>--- conflicted
+++ resolved
@@ -39,11 +39,6 @@
       - name: Setup Polytest
         uses: aorumbayev/algokit-polytest/.github/actions/setup-polytest@main
 
-<<<<<<< HEAD
-      # TODO: Uncomment once polytest with v_2 vs v2 word splitting fix is released
-      #- name: Validate polytest algod_client tests
-      #  run: uv run poe polytest-validate-algod
-=======
       - name: Validate polytest algod_client tests
         run: uv run poe polytest-validate-algod
 
@@ -51,5 +46,4 @@
         run: uv run poe polytest-validate-indexer
 
       - name: Validate polytest kmd_client tests
-        run: uv run poe polytest-validate-kmd
->>>>>>> 6347860c
+        run: uv run poe polytest-validate-kmd