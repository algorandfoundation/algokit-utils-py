--- conflicted
+++ resolved
@@ -18,11 +18,7 @@
 from algokit_transact.ops.ids import get_transaction_id
 from algokit_utils.applications.abi import ABIReturn
 from algokit_utils.applications.app_manager import AppManager
-<<<<<<< HEAD
-from algokit_utils.applications.app_spec import arc56
-=======
 from algokit_utils.clients.client_manager import ClientManager
->>>>>>> e0ec0804
 from algokit_utils.config import config
 from algokit_utils.models.amount import AlgoAmount
 from algokit_utils.models.transaction import Arc2TransactionNote, SendParams
@@ -913,10 +909,6 @@
                             f"{additional_deficit_amount} µALGO is required for non app call transaction {group_index}",
                         )
 
-<<<<<<< HEAD
-        if isinstance(txn_params.get("method"), arc56.Method):
-            txn_params["method"] = algosdk.abi.Method.from_signature(txn_params["method"].signature)
-=======
                     current_fee = txn.fee or 0
                     transaction_fee = current_fee + additional_deficit_amount
                     if logical_max_fee is not None and transaction_fee > logical_max_fee:
@@ -925,7 +917,6 @@
                             f"{transaction_fee} µALGO is greater than max of {logical_max_fee} "
                             f"for transaction {group_index}"
                         )
->>>>>>> e0ec0804
 
                     transactions[group_index] = replace(txn, fee=transaction_fee)
 
