--- conflicted
+++ resolved
@@ -1,7 +1,6 @@
 import base64
 import enum
 import json
-<<<<<<< HEAD
 import typing
 from collections.abc import Mapping, Sequence
 from dataclasses import dataclass, field
@@ -12,18 +11,7 @@
 import algokit_abi as abi
 from algokit_common import from_wire, nested, to_wire, wire
 from algokit_utils.applications.app_spec import _arc56_serde as serde
-=======
-from base64 import b64encode
-from collections.abc import Callable, Sequence
-from dataclasses import asdict, dataclass
-from enum import Enum
-from typing import Any, Literal, Optional, TypeAlias, overload
-
-import algokit_algosdk as algosdk
->>>>>>> e0ec0804
 from algokit_utils.applications.app_spec.arc32 import Arc32Contract
-
-AlgosdkMethod: TypeAlias = algosdk.abi.Method
 
 __all__ = [
     "ENUM_ALIASES",
@@ -72,29 +60,12 @@
 class AVMType(str, enum.Enum):
     """Enum representing native AVM types"""
 
-<<<<<<< HEAD
     BYTES = "AVMBytes"
     STRING = "AVMString"
     UINT64 = "AVMUint64"
 
     def __str__(self) -> str:
         return self.value
-=======
-@dataclass
-class StructField:
-    """Represents a field in a struct type."""
-
-    name: str
-    """The name of the struct field"""
-    type: list["StructField"] | str
-    """The type of the struct field, either a string or list of StructFields"""
-
-    @staticmethod
-    def from_dict(data: dict[str, Any]) -> "StructField":
-        if isinstance(data["type"], list):
-            data["type"] = [StructField.from_dict(item) for item in data["type"]]
-        return StructField(**data)
->>>>>>> e0ec0804
 
 
 @typing.final
@@ -207,7 +178,6 @@
         desc (string, optional): description of this argument
     """
 
-<<<<<<< HEAD
     type: abi.ABIType | ReferenceType | TransactionType = field(metadata=serde.abi_type("type"))
     default_value: DefaultValue | None = field(default=None, metadata=nested("defaultValue", DefaultValue))
     desc: str | None = None
@@ -219,11 +189,6 @@
             return self.type.name
         else:
             return self.type
-=======
-    @staticmethod
-    def from_dict(data: dict[str, Any]) -> "BareActions":
-        return BareActions(**data)
->>>>>>> e0ec0804
 
 
 @dataclass
@@ -236,7 +201,6 @@
         desc (string, optional): description of this return argument
     """
 
-<<<<<<< HEAD
     type: abi.ABIType | VoidType = field(metadata=serde.abi_type("type"))
     desc: str | None = None
     struct: str | None = None
@@ -369,6 +333,16 @@
     def __str__(self) -> str:
         return self.signature
 
+    def get_selector(self) -> bytes:
+        """Compatibility helper matching algosdk ABI Method API."""
+
+        return self.selector
+
+    def get_signature(self) -> str:
+        """Compatibility helper matching algosdk ABI Method API."""
+
+        return self.signature
+
     @staticmethod
     def from_signature(s: str) -> "Method":
         name, args_str, returns_str = _parse_method_string(s)
@@ -390,11 +364,6 @@
         else:
             returns = Returns(abi.ABIType.from_string(returns_str))
         return Method(name=name, args=tuple(args), returns=returns, actions=Actions(call=(), create=()))
-=======
-    @staticmethod
-    def from_dict(data: dict[str, Any]) -> "ByteCode":
-        return ByteCode(**data)
->>>>>>> e0ec0804
 
 
 def _parse_method_string(value: str) -> tuple[str, str, str]:
@@ -444,37 +413,17 @@
     patch: int | None = None
     """The patch version number"""
 
-<<<<<<< HEAD
-=======
-    @staticmethod
-    def from_dict(data: dict[str, Any]) -> "CompilerVersion":
-        return CompilerVersion(**data)
-
->>>>>>> e0ec0804
 
 @dataclass
 class CompilerInfo:
     """Information about the compiler used."""
 
-<<<<<<< HEAD
     # TODO: make this just a str?
     compiler: Compiler = field(metadata=wire("compiler", encode=Compiler))
     """The type of compiler used"""
     compiler_version: CompilerVersion = field(metadata=nested("compilerVersion", CompilerVersion))
     """Version information for the compiler"""
 
-=======
-    compiler: "Compiler"
-    """The type of compiler used"""
-    compiler_version: "CompilerVersion"
-    """Version information for the compiler"""
-
-    @staticmethod
-    def from_dict(data: dict[str, Any]) -> "CompilerInfo":
-        data["compiler_version"] = CompilerVersion.from_dict(data["compiler_version"])
-        return CompilerInfo(**data)
-
->>>>>>> e0ec0804
 
 @dataclass
 class Network:
@@ -483,13 +432,6 @@
     app_id: int = field(metadata=wire("appId"))
     """The application ID on the network"""
 
-<<<<<<< HEAD
-=======
-    @staticmethod
-    def from_dict(data: dict[str, Any]) -> "Network":
-        return Network(**data)
-
->>>>>>> e0ec0804
 
 @dataclass
 class ScratchVariables:
@@ -501,13 +443,6 @@
     type = _StorageTypePropertyDescriptor()
     """The type of the scratch variable"""
 
-<<<<<<< HEAD
-=======
-    @staticmethod
-    def from_dict(data: dict[str, Any]) -> "ScratchVariables":
-        return ScratchVariables(**data)
-
->>>>>>> e0ec0804
 
 @dataclass
 class Source:
@@ -518,14 +453,7 @@
     clear: str
     """The base64 encoded clear program source"""
 
-<<<<<<< HEAD
     # TODO: just make this the source properties?
-=======
-    @staticmethod
-    def from_dict(data: dict[str, Any]) -> "Source":
-        return Source(**data)
-
->>>>>>> e0ec0804
     def get_decoded_approval(self) -> str:
         """Get decoded approval program source.
 
@@ -553,13 +481,6 @@
     ints: int = field(metadata=wire("ints", keep_zero=True))
     """The number of integers in global state"""
 
-<<<<<<< HEAD
-=======
-    @staticmethod
-    def from_dict(data: dict[str, Any]) -> "Global":
-        return Global(**data)
-
->>>>>>> e0ec0804
 
 @dataclass
 class Local:
@@ -570,37 +491,16 @@
     ints: int = field(metadata=wire("ints", keep_zero=True))
     """The number of integers in local state"""
 
-<<<<<<< HEAD
-=======
-    @staticmethod
-    def from_dict(data: dict[str, Any]) -> "Local":
-        return Local(**data)
-
->>>>>>> e0ec0804
 
 @dataclass
 class Schema:
     """Application state schema."""
 
-<<<<<<< HEAD
     global_state: Global = field(metadata=nested("global", Global))
     """The global state schema"""
     local_state: Local = field(metadata=nested("local", Local))
     """The local state schema"""
 
-=======
-    global_state: "Global"  # actual schema field is "global" since it's a reserved word
-    """The global state schema"""
-    local_state: "Local"  # actual schema field is "local" for consistency with renamed "global"
-    """The local state schema"""
-
-    @staticmethod
-    def from_dict(data: dict[str, Any]) -> "Schema":
-        global_state = Global.from_dict(data["global"])
-        local_state = Local.from_dict(data["local"])
-        return Schema(global_state=global_state, local_state=local_state)
-
->>>>>>> e0ec0804
 
 @dataclass
 class TemplateVariables:
@@ -612,208 +512,8 @@
     value: str | None = None
     """The optional value of the template variable"""
 
-<<<<<<< HEAD
 
 class PcOffsetMethod(str, enum.Enum):
-=======
-    @staticmethod
-    def from_dict(data: dict[str, Any]) -> "TemplateVariables":
-        return TemplateVariables(**data)
-
-
-@dataclass
-class EventArg:
-    """Event argument information."""
-
-    type: str
-    """The type of the event argument"""
-    desc: str | None = None
-    """The optional description of the argument"""
-    name: str | None = None
-    """The optional name of the argument"""
-    struct: str | None = None
-    """The optional struct type name"""
-
-    @staticmethod
-    def from_dict(data: dict[str, Any]) -> "EventArg":
-        return EventArg(**data)
-
-
-@dataclass
-class Event:
-    """Event information."""
-
-    args: list[EventArg]
-    """The list of event arguments"""
-    name: str
-    """The name of the event"""
-    desc: str | None = None
-    """The optional description of the event"""
-
-    @staticmethod
-    def from_dict(data: dict[str, Any]) -> "Event":
-        data["args"] = [EventArg.from_dict(item) for item in data["args"]]
-        return Event(**data)
-
-
-@dataclass
-class Actions:
-    """Method actions information."""
-
-    call: list[CallEnum] | None = None
-    """The optional list of allowed call actions"""
-    create: list[CreateEnum] | None = None
-    """The optional list of allowed create actions"""
-
-    @staticmethod
-    def from_dict(data: dict[str, Any]) -> "Actions":
-        return Actions(**data)
-
-
-@dataclass
-class DefaultValue:
-    """Default value information for method arguments."""
-
-    data: str
-    """The default value data"""
-    source: Literal["box", "global", "local", "literal", "method"]
-    """The source of the default value"""
-    type: str | None = None
-    """The optional type of the default value"""
-
-    @staticmethod
-    def from_dict(data: dict[str, Any]) -> "DefaultValue":
-        return DefaultValue(**data)
-
-
-@dataclass
-class MethodArg:
-    """Method argument information."""
-
-    type: str
-    """The type of the argument"""
-    default_value: DefaultValue | None = None
-    """The optional default value"""
-    desc: str | None = None
-    """The optional description"""
-    name: str | None = None
-    """The optional name"""
-    struct: str | None = None
-    """The optional struct type name"""
-
-    @staticmethod
-    def from_dict(data: dict[str, Any]) -> "MethodArg":
-        if data.get("default_value"):
-            data["default_value"] = DefaultValue.from_dict(data["default_value"])
-        return MethodArg(**data)
-
-
-@dataclass
-class Boxes:
-    """Box storage requirements."""
-
-    key: str
-    """The box key"""
-    read_bytes: int
-    """The number of bytes to read"""
-    write_bytes: int
-    """The number of bytes to write"""
-    app: int | None = None
-    """The optional application ID"""
-
-    @staticmethod
-    def from_dict(data: dict[str, Any]) -> "Boxes":
-        return Boxes(**data)
-
-
-@dataclass
-class Recommendations:
-    """Method execution recommendations."""
-
-    accounts: list[str] | None = None
-    """The optional list of accounts"""
-    apps: list[int] | None = None
-    """The optional list of applications"""
-    assets: list[int] | None = None
-    """The optional list of assets"""
-    boxes: Optional["Boxes"] = None
-    """The optional box storage requirements"""
-    inner_transaction_count: int | None = None
-    """The optional inner transaction count"""
-
-    @staticmethod
-    def from_dict(data: dict[str, Any]) -> "Recommendations":
-        if data.get("boxes"):
-            data["boxes"] = Boxes.from_dict(data["boxes"])
-        return Recommendations(**data)
-
-
-@dataclass
-class Returns:
-    """Method return information."""
-
-    type: str
-    """The type of the return value"""
-    desc: str | None = None
-    """The optional description"""
-    struct: str | None = None
-    """The optional struct type name"""
-
-    @staticmethod
-    def from_dict(data: dict[str, Any]) -> "Returns":
-        return Returns(**data)
-
-
-@dataclass
-class Method:
-    """Method information."""
-
-    actions: "Actions"
-    """The allowed actions"""
-    args: list[MethodArg]
-    """The method arguments"""
-    name: str
-    """The method name"""
-    returns: "Returns"
-    """The return information"""
-    desc: str | None = None
-    """The optional description"""
-    events: list[Event] | None = None
-    """The optional list of events"""
-    readonly: bool | None = None
-    """The optional readonly flag"""
-    recommendations: Optional["Recommendations"] = None
-    """The optional execution recommendations"""
-
-    _abi_method: AlgosdkMethod | None = None
-
-    def __post_init__(self) -> None:
-        self._abi_method = AlgosdkMethod.undictify(asdict(self))
-
-    def to_abi_method(self) -> AlgosdkMethod:
-        """Convert to ABI method.
-
-        :raises ValueError: If underlying ABI method is not initialized
-        :return: ABI method
-        """
-        if self._abi_method is None:
-            raise ValueError("Underlying core ABI method class is not initialized!")
-        return self._abi_method
-
-    @staticmethod
-    def from_dict(data: dict[str, Any]) -> "Method":
-        data["actions"] = Actions.from_dict(data["actions"])
-        data["args"] = [MethodArg.from_dict(item) for item in data["args"]]
-        data["returns"] = Returns.from_dict(data["returns"])
-        if data.get("events"):
-            data["events"] = [Event.from_dict(item) for item in data["events"]]
-        if data.get("recommendations"):
-            data["recommendations"] = Recommendations.from_dict(data["recommendations"])
-        return Method(**data)
-
-
-class PcOffsetMethod(str, Enum):
->>>>>>> e0ec0804
     """PC offset method types."""
 
     CBLOCKS = "cblocks"
@@ -833,13 +533,6 @@
     teal: int | None = None
     """The optional TEAL version"""
 
-<<<<<<< HEAD
-=======
-    @staticmethod
-    def from_dict(data: dict[str, Any]) -> "SourceInfo":
-        return SourceInfo(**data)
-
->>>>>>> e0ec0804
 
 @dataclass
 class StorageKey:
@@ -854,14 +547,8 @@
     desc: str | None = None
     """The optional description"""
 
-<<<<<<< HEAD
     key_type = _StorageTypePropertyDescriptor()
     value_type = _StorageTypePropertyDescriptor()
-=======
-    @staticmethod
-    def from_dict(data: dict[str, Any]) -> "StorageKey":
-        return StorageKey(**data)
->>>>>>> e0ec0804
 
 
 @dataclass
@@ -876,15 +563,8 @@
     """The optional description"""
     prefix: str | None = None
     """The optional key prefix"""
-<<<<<<< HEAD
     key_type = _StorageTypePropertyDescriptor()
     value_type = _StorageTypePropertyDescriptor()
-=======
-
-    @staticmethod
-    def from_dict(data: dict[str, Any]) -> "StorageMap":
-        return StorageMap(**data)
->>>>>>> e0ec0804
 
 
 @dataclass
@@ -898,16 +578,6 @@
     local_state: dict[str, StorageKey] = field(metadata=serde.mapping("local", StorageKey))
     """The local state storage keys"""
 
-<<<<<<< HEAD
-=======
-    @staticmethod
-    def from_dict(data: dict[str, Any]) -> "Keys":
-        box = {key: StorageKey.from_dict(value) for key, value in data["box"].items()}
-        global_state = {key: StorageKey.from_dict(value) for key, value in data["global"].items()}
-        local_state = {key: StorageKey.from_dict(value) for key, value in data["local"].items()}
-        return Keys(box=box, global_state=global_state, local_state=local_state)
-
->>>>>>> e0ec0804
 
 @dataclass
 class Maps:
@@ -920,315 +590,40 @@
     local_state: dict[str, StorageMap] = field(metadata=serde.mapping("local", StorageMap))
     """The local state storage maps"""
 
-<<<<<<< HEAD
-=======
-    @staticmethod
-    def from_dict(data: dict[str, Any]) -> "Maps":
-        box = {key: StorageMap.from_dict(value) for key, value in data["box"].items()}
-        global_state = {key: StorageMap.from_dict(value) for key, value in data["global"].items()}
-        local_state = {key: StorageMap.from_dict(value) for key, value in data["local"].items()}
-        return Maps(box=box, global_state=global_state, local_state=local_state)
-
->>>>>>> e0ec0804
 
 @dataclass
 class State:
     """Application state information."""
 
-    keys: "Keys"
+    keys: Keys
     """The storage keys"""
-    maps: "Maps"
+    maps: Maps
     """The storage maps"""
-    schema: "Schema"
+    schema: Schema
     """The state schema"""
 
-<<<<<<< HEAD
-=======
-    @staticmethod
-    def from_dict(data: dict[str, Any]) -> "State":
-        data["keys"] = Keys.from_dict(data["keys"])
-        data["maps"] = Maps.from_dict(data["maps"])
-        data["schema"] = Schema.from_dict(data["schema"])
-        return State(**data)
-
->>>>>>> e0ec0804
 
 @dataclass
 class ProgramSourceInfo:
     """Program source information."""
 
-<<<<<<< HEAD
     pc_offset_method: PcOffsetMethod = field(metadata=wire("pcOffsetMethod"))
-=======
-    pc_offset_method: "PcOffsetMethod"
->>>>>>> e0ec0804
     """The PC offset method"""
     source_info: list[SourceInfo] = field(metadata=serde.nested_sequence("sourceInfo", SourceInfo))
     """The list of source info entries"""
 
-<<<<<<< HEAD
-=======
-    @staticmethod
-    def from_dict(data: dict[str, Any]) -> "ProgramSourceInfo":
-        data["source_info"] = [SourceInfo.from_dict(item) for item in data["source_info"]]
-        return ProgramSourceInfo(**data)
-
->>>>>>> e0ec0804
 
 @dataclass
 class SourceInfoModel:
     """Source information for approval and clear programs."""
 
-    approval: "ProgramSourceInfo"
+    approval: ProgramSourceInfo
     """The approval program source info"""
-    clear: "ProgramSourceInfo"
+    clear: ProgramSourceInfo
     """The clear program source info"""
 
-<<<<<<< HEAD
 
 _HasStructField = Argument | Returns | EventArg
-=======
-    @staticmethod
-    def from_dict(data: dict[str, Any]) -> "SourceInfoModel":
-        data["approval"] = ProgramSourceInfo.from_dict(data["approval"])
-        data["clear"] = ProgramSourceInfo.from_dict(data["clear"])
-        return SourceInfoModel(**data)
-
-
-# constants that define which parent keys mark a region whose inner keys should remain unchanged.
-PROTECTED_TOP_DICTS = {"networks", "scratch_variables", "template_variables", "structs"}
-STATE_PROTECTED_PARENTS = {"keys", "maps"}
-STATE_PROTECTED_CHILDREN = {"global", "local", "box"}
-
-
-def _is_protected_path(path: tuple[str, ...]) -> bool:
-    """
-    Return True if the current recursion path indicates that we are inside a protected dictionary,
-    meaning that the keys should be left unchanged.
-    """
-    return (len(path) >= 2 and path[-2] in STATE_PROTECTED_PARENTS and path[-1] in STATE_PROTECTED_CHILDREN) or (  # noqa: PLR2004
-        len(path) >= 1 and path[-1] in PROTECTED_TOP_DICTS
-    )
-
-
-def _dict_keys_to_snake_case(value: Any, path: tuple[str, ...] = ()) -> Any:  # noqa: ANN401
-    """Recursively convert dictionary keys to snake_case except in protected sections.
-
-    A dictionary is not converted if it is directly under:
-      - keys/maps sections ("global", "local", "box")
-      - or one of the top-level keys ("networks", "scratchVariables", "templateVariables", "structs")
-    (Note that once converted the parent key names become snake_case.)
-    """
-    import re
-
-    def camel_to_snake(s: str) -> str:
-        # Use a regular expression to insert an underscore before capital letters (except at start).
-        return re.sub(r"(?<!^)(?=[A-Z])", "_", s).lower()
-
-    if isinstance(value, dict):
-        protected = _is_protected_path(path)
-        new_dict = {}
-        for key, val in value.items():
-            new_key = key if protected else camel_to_snake(key)
-            new_dict[new_key] = _dict_keys_to_snake_case(val, (*path, new_key))
-        return new_dict
-    elif isinstance(value, list):
-        return [_dict_keys_to_snake_case(item, path) for item in value]
-    else:
-        return value
-
-
-class _Arc32ToArc56Converter:
-    def __init__(self, arc32_application_spec: str):
-        self.arc32 = json.loads(arc32_application_spec)
-
-    def convert(self) -> "Arc56Contract":
-        source_data = self.arc32.get("source")
-        return Arc56Contract(
-            name=self.arc32["contract"]["name"],
-            desc=self.arc32["contract"].get("desc"),
-            arcs=[],
-            methods=self._convert_methods(self.arc32),
-            structs=self._convert_structs(self.arc32),
-            state=self._convert_state(self.arc32),
-            source=Source(**source_data) if source_data else None,
-            bare_actions=BareActions(
-                call=self._convert_actions(self.arc32.get("bare_call_config"), _ActionType.CALL),
-                create=self._convert_actions(self.arc32.get("bare_call_config"), _ActionType.CREATE),
-            ),
-        )
-
-    def _convert_storage_keys(self, schema: dict) -> dict[str, StorageKey]:
-        """Convert ARC32 schema declared fields to ARC56 storage keys."""
-        return {
-            name: StorageKey(
-                key=b64encode(field["key"].encode()).decode(),
-                key_type="AVMString",
-                value_type="AVMUint64" if field["type"] == "uint64" else "AVMBytes",
-                desc=field.get("descr"),
-            )
-            for name, field in schema.items()
-        }
-
-    def _convert_state(self, arc32: dict) -> "State":
-        """Convert ARC32 state and schema to ARC56 state specification."""
-        state_data = arc32.get("state", {})
-        return State(
-            schema=Schema(
-                global_state=Global(
-                    ints=state_data.get("global", {}).get("num_uints", 0),
-                    bytes=state_data.get("global", {}).get("num_byte_slices", 0),
-                ),
-                local_state=Local(
-                    ints=state_data.get("local", {}).get("num_uints", 0),
-                    bytes=state_data.get("local", {}).get("num_byte_slices", 0),
-                ),
-            ),
-            keys=Keys(
-                global_state=self._convert_storage_keys(arc32.get("schema", {}).get("global", {}).get("declared", {})),
-                local_state=self._convert_storage_keys(arc32.get("schema", {}).get("local", {}).get("declared", {})),
-                box={},
-            ),
-            maps=Maps(global_state={}, local_state={}, box={}),
-        )
-
-    def _convert_structs(self, arc32: dict) -> dict[str, list[StructField]]:
-        """Extract and convert struct definitions from hints."""
-        return {
-            struct["name"]: [StructField(name=elem[0], type=elem[1]) for elem in struct["elements"]]
-            for hint in arc32.get("hints", {}).values()
-            for struct in hint.get("structs", {}).values()
-        }
-
-    def _convert_default_value(self, arg_type: str, default_arg: dict[str, Any] | None) -> DefaultValue | None:
-        """Convert ARC32 default argument to ARC56 format."""
-        if not default_arg or not default_arg.get("source"):
-            return None
-
-        source_mapping = {
-            "constant": "literal",
-            "global-state": "global",
-            "local-state": "local",
-            "abi-method": "method",
-        }
-
-        mapped_source = source_mapping.get(default_arg["source"])
-        if not mapped_source:
-            return None
-        elif mapped_source == "method":
-            return DefaultValue(
-                source=mapped_source,  # type: ignore[arg-type]
-                data=default_arg.get("data", {}).get("name"),
-            )
-
-        arg_data = default_arg.get("data")
-
-        if isinstance(arg_data, int):
-            arg_data = algosdk.abi.ABIType.from_string("uint64").encode(arg_data)
-        elif isinstance(arg_data, str):
-            arg_data = arg_data.encode()
-        else:
-            raise ValueError(f"Invalid default argument data type: {type(arg_data)}")
-
-        return DefaultValue(
-            source=mapped_source,  # type: ignore[arg-type]
-            data=base64.b64encode(arg_data).decode("utf-8"),
-            type=arg_type if arg_type != "string" else "AVMString",
-        )
-
-    @overload
-    def _convert_actions(self, config: dict | None, action_type: Literal[_ActionType.CALL]) -> list[CallEnum]: ...
-
-    @overload
-    def _convert_actions(self, config: dict | None, action_type: Literal[_ActionType.CREATE]) -> list[CreateEnum]: ...
-
-    def _convert_actions(self, config: dict | None, action_type: "_ActionType") -> Sequence[CallEnum | CreateEnum]:
-        """Extract supported actions from call config."""
-        if not config:
-            return []
-
-        actions: list[CallEnum | CreateEnum] = []
-        mappings = {
-            "no_op": (CallEnum.NO_OP, CreateEnum.NO_OP),
-            "opt_in": (CallEnum.OPT_IN, CreateEnum.OPT_IN),
-            "close_out": (CallEnum.CLOSE_OUT, None),
-            "delete_application": (CallEnum.DELETE_APPLICATION, CreateEnum.DELETE_APPLICATION),
-            "update_application": (CallEnum.UPDATE_APPLICATION, None),
-        }
-
-        for action, (call_enum, create_enum) in mappings.items():
-            if action in config and config[action] in ["ALL", action_type]:
-                if action_type == "CALL" and call_enum:
-                    actions.append(call_enum)
-                elif action_type == "CREATE" and create_enum:
-                    actions.append(create_enum)
-
-        return actions
-
-    def _convert_method_actions(self, hint: dict | None) -> "Actions":
-        """Convert method call config to ARC56 actions."""
-        config = hint.get("call_config", {}) if hint else {}
-        return Actions(
-            call=self._convert_actions(config, _ActionType.CALL),
-            create=self._convert_actions(config, _ActionType.CREATE),
-        )
-
-    def _convert_methods(self, arc32: dict) -> list[Method]:
-        """Convert ARC32 methods to ARC56 format."""
-        methods = []
-        contract = arc32["contract"]
-        hints = arc32.get("hints", {})
-
-        for method in contract["methods"]:
-            args_sig = ",".join(a["type"] for a in method["args"])
-            signature = f"{method['name']}({args_sig}){method['returns']['type']}"
-            hint = hints.get(signature, {})
-
-            methods.append(
-                Method(
-                    name=method["name"],
-                    desc=method.get("desc"),
-                    readonly=hint.get("read_only"),
-                    args=[
-                        MethodArg(
-                            name=arg.get("name"),
-                            type=arg["type"],
-                            desc=arg.get("desc"),
-                            struct=hint.get("structs", {}).get(arg.get("name", ""), {}).get("name"),
-                            default_value=self._convert_default_value(
-                                arg["type"], hint.get("default_arguments", {}).get(arg.get("name"))
-                            ),
-                        )
-                        for arg in method["args"]
-                    ],
-                    returns=Returns(
-                        type=method["returns"]["type"],
-                        desc=method["returns"].get("desc"),
-                        struct=hint.get("structs", {}).get("output", {}).get("name"),
-                    ),
-                    actions=self._convert_method_actions(hint),
-                    events=[],  # ARC32 doesn't specify events
-                )
-            )
-        return methods
-
-
-def _arc56_dict_factory() -> Callable[[list[tuple[str, Any]]], dict[str, Any]]:
-    """Creates a dict factory that handles ARC-56 JSON field naming conventions."""
-
-    word_map = {"global_state": "global", "local_state": "local"}
-    blocklist = ["_abi_method"]
-
-    def to_camel(key: str) -> str:
-        key = word_map.get(key, key)
-        words = key.split("_")
-        return words[0] + "".join(word.capitalize() for word in words[1:])
-
-    def dict_factory(entries: list[tuple[str, Any]]) -> dict[str, Any]:
-        return {to_camel(k): v for k, v in entries if v is not None and k not in blocklist}
-
-    return dict_factory
->>>>>>> e0ec0804
 
 
 @dataclass
@@ -1246,19 +641,13 @@
     """The list of contract methods"""
     name: str
     """The contract name"""
-    state: "State"
+    state: State
     """The contract state information"""
     structs: dict[str, abi.StructType] = field(metadata=serde.struct_metadata)
     """The contract struct definitions"""
-<<<<<<< HEAD
     byte_code: ByteCode | None = field(default=None, metadata=nested("byteCode", ByteCode))
     """The optional bytecode for approval and clear programs"""
     compiler_info: CompilerInfo | None = field(default=None, metadata=nested("compilerInfo", CompilerInfo))
-=======
-    byte_code: Optional["ByteCode"] = None
-    """The optional bytecode for approval and clear programs"""
-    compiler_info: Optional["CompilerInfo"] = None
->>>>>>> e0ec0804
     """The optional compiler information"""
     desc: str | None = None
     """The optional contract description"""
@@ -1270,33 +659,24 @@
         default=None, metadata=serde.mapping("scratchVariables", ScratchVariables)
     )
     """The optional scratch variable information"""
-    source: Optional["Source"] = None
+    source: Source | None = None
     """The optional source code"""
-<<<<<<< HEAD
     source_info: SourceInfoModel | None = field(default=None, metadata=nested("sourceInfo", SourceInfoModel))
-=======
-    source_info: Optional["SourceInfoModel"] = None
->>>>>>> e0ec0804
     """The optional source code information"""
     template_variables: dict[str, TemplateVariables] | None = field(
         default=None, metadata=serde.mapping("templateVariables", TemplateVariables)
     )
     """The optional template variable information"""
 
-<<<<<<< HEAD
     def __post_init__(self) -> None:
         self._update_contract_structs()
 
     @classmethod
     def from_dict(cls, application_spec: dict) -> "Arc56Contract":
-=======
-    @staticmethod
-    def from_dict(application_spec: dict) -> "Arc56Contract":
->>>>>>> e0ec0804
         """Create Arc56Contract from dictionary.
 
         :param application_spec: Dictionary containing contract specification
-        :return: "Arc56Contract" instance
+        :return: Arc56Contract instance
         """
         return from_wire(cls, application_spec)
 
@@ -1306,11 +686,8 @@
 
     @staticmethod
     def from_arc32(arc32_application_spec: str | Arc32Contract) -> "Arc56Contract":
-<<<<<<< HEAD
         from algokit_utils.applications.app_spec._arc32_to_arc56 import _Arc32ToArc56Converter
 
-=======
->>>>>>> e0ec0804
         return _Arc32ToArc56Converter(
             arc32_application_spec.to_json()
             if isinstance(arc32_application_spec, Arc32Contract)
@@ -1323,26 +700,9 @@
     def dictify(self) -> dict:
         return to_wire(self)
 
-<<<<<<< HEAD
     def get_arc56_method(self, method_name_or_signature: str) -> Method:
         if "(" in method_name_or_signature:
             methods = [m for m in self.methods if m.signature == method_name_or_signature]
-=======
-    def get_arc56_method(self, method_name_or_signature: str) -> "Method":
-        if "(" not in method_name_or_signature:
-            # Filter by method name
-            methods = [m for m in self.methods if m.name == method_name_or_signature]
-            if not methods:
-                raise ValueError(f"Unable to find method {method_name_or_signature} in {self.name} app.")
-            if len(methods) > 1:
-                signatures = [AlgosdkMethod.undictify(m.__dict__).get_signature() for m in self.methods]
-                raise ValueError(
-                    f"Received a call to method {method_name_or_signature} in contract {self.name}, "
-                    f"but this resolved to multiple methods; please pass in an ABI signature instead: "
-                    f"{', '.join(signatures)}"
-                )
-            method = methods[0]
->>>>>>> e0ec0804
         else:
             methods = [m for m in self.methods if m.name == method_name_or_signature]
 
